use crate::air::builder::{LairBuilder, QueryType};
use p3_air::{Air, AirBuilder, AirBuilderWithPublicValues};
use p3_field::Field;
use p3_matrix::dense::RowMajorMatrixView;
use p3_matrix::stack::VerticalPair;
use p3_matrix::Matrix;
use sphinx_core::air::{AirInteraction, MessageBuilder};
<<<<<<< HEAD
use sphinx_core::lookup::InteractionKind;
=======
>>>>>>> 2c2b5fbd

type LocalRowView<'a, F> = VerticalPair<RowMajorMatrixView<'a, F>, RowMajorMatrixView<'a, F>>;

pub struct Query<F> {
    pub query_type: QueryType,
    pub domain: InteractionKind,
    pub values: Vec<F>,
}

/// Check the `air` constraints over a given `main` trace.
pub fn debug_constraints_collecting_queries<
    F: Field,
    A: for<'a> Air<DebugConstraintBuilder<'a, F>>,
    M: Matrix<F>,
>(
    air: &A,
    public_values: &[F],
    main: &M,
) -> Vec<Query<F>> {
    let height = main.height();

    (0..height)
        .flat_map(|row| {
            let row_next = (row + 1) % height;

            let main_local = &main.row_slice(row);
            let main_next = &main.row_slice(row_next);

            let main = VerticalPair::new(
                RowMajorMatrixView::new_row(main_local),
                RowMajorMatrixView::new_row(main_next),
            );

            let mut builder = DebugConstraintBuilder::new(public_values, main, row, height);

            air.eval(&mut builder);

            builder.queries
        })
        .collect()
}

/// A builder for debugging constraints.
pub struct DebugConstraintBuilder<'a, F> {
    public_values: &'a [F],
    main: LocalRowView<'a, F>,
    row: usize,
    height: usize,
    queries: Vec<Query<F>>,
}

impl<'a, F: Field> MessageBuilder<AirInteraction<F>> for DebugConstraintBuilder<'a, F> {
    fn send(&mut self, message: AirInteraction<F>) {
        if !message.multiplicity.is_zero() {
            self.queries.push(Query {
                query_type: QueryType::Send,
<<<<<<< HEAD
                domain: message.kind,
=======
>>>>>>> 2c2b5fbd
                values: message.values,
            })
        }
    }

    fn receive(&mut self, message: AirInteraction<F>) {
        if !message.multiplicity.is_zero() {
            self.queries.push(Query {
                query_type: QueryType::Receive,
<<<<<<< HEAD
                domain: message.kind,
=======
>>>>>>> 2c2b5fbd
                values: message.values,
            })
        }
    }
}

impl<'a, F: Field> AirBuilderWithPublicValues for DebugConstraintBuilder<'a, F> {
    type PublicVar = F;

    fn public_values(&self) -> &'a [Self::PublicVar] {
        self.public_values
    }
}

impl<'a, F: Field> LairBuilder for DebugConstraintBuilder<'a, F> {}

impl<'a, F: Field> DebugConstraintBuilder<'a, F> {
    #[inline]
    fn new(public_values: &'a [F], main: LocalRowView<'a, F>, row: usize, height: usize) -> Self {
        Self {
            public_values,
            main,
            row,
            height,
            queries: vec![],
        }
    }

    #[inline]
    fn debug_constraint(&self, x: F, y: F) {
        if x != y {
            let backtrace = std::backtrace::Backtrace::force_capture();
            eprintln!(
                "constraint failed at row {}: {:?} != {:?}\n{}",
                self.row, x, y, backtrace
            );
            panic!();
        }
    }
}

<<<<<<< HEAD
impl<'a, F: Field> LookupBuilder for DebugConstraintBuilder<'a, F> {
    fn query(
        &mut self,
        query_type: QueryType,
        relation: impl Relation<Self::Expr>,
        is_real: Option<Self::Expr>,
    ) {
        if let Some(is_real) = is_real {
            if is_real.is_zero() {
                return;
            }
        }

        let values = relation.values().into_iter().collect();
        // TODO dummy domain
        self.queries.push(Query {
            query_type,
            domain: InteractionKind::Program,
            values,
        });
    }
}

impl<'a, F: Field> AirBuilderExt for DebugConstraintBuilder<'a, F> {
    fn trace_index(&self) -> usize {
        // TODO: fix
        0
    }

    fn row_index(&self) -> Self::Expr {
        // TODO: roots of unity
        Self::Expr::from_canonical_usize(self.row)
    }
}
=======
// impl<'a, F: Field> LookupBuilder for DebugConstraintBuilder<'a, F> {
//     fn query(
//         &mut self,
//         query_type: QueryType,
//         relation: impl Relation<Self::Expr>,
//         is_real: Option<Self::Expr>,
//     ) {
//         if let Some(is_real) = is_real {
//             if is_real.is_zero() {
//                 return;
//             }
//         }
//
//         let values = relation.values().into_iter().collect();
//         // TODO dummy domain
//         self.queries.push(Query {
//             query_type,
//             domain: InteractionKind::Program,
//             values,
//         });
//     }
// }
>>>>>>> 2c2b5fbd

impl<'a, F: Field> AirBuilder for DebugConstraintBuilder<'a, F> {
    type F = F;
    type Expr = F;
    type Var = F;
    type M = LocalRowView<'a, F>;

    fn main(&self) -> Self::M {
        self.main
    }

    fn is_first_row(&self) -> Self::Expr {
        F::from_bool(self.row == 0)
    }

    fn is_last_row(&self) -> Self::Expr {
        F::from_bool(self.row == self.height - 1)
    }

    fn is_transition_window(&self, size: usize) -> Self::Expr {
        if size == 2 {
            F::from_bool(self.row != self.height - 1)
        } else {
            panic!("only supports a window size of 2")
        }
    }

    fn assert_zero<I: Into<Self::Expr>>(&mut self, x: I) {
        self.debug_constraint(x.into(), F::zero());
    }

    fn assert_one<I: Into<Self::Expr>>(&mut self, x: I) {
        self.debug_constraint(x.into(), F::one());
    }

    fn assert_eq<I1: Into<Self::Expr>, I2: Into<Self::Expr>>(&mut self, x: I1, y: I2) {
        self.debug_constraint(x.into(), y.into());
    }

    /// Assert that `x` is a boolean, i.e. either 0 or 1.
    fn assert_bool<I: Into<Self::Expr>>(&mut self, x: I) {
        let x = x.into();
        if x != F::zero() && x != F::one() {
            let backtrace = std::backtrace::Backtrace::force_capture();
            eprintln!(
                "constraint failed at row {}: {:?} is not a bool\n{}",
                self.row, x, backtrace
            );
            panic!();
        }
    }
}<|MERGE_RESOLUTION|>--- conflicted
+++ resolved
@@ -5,16 +5,12 @@
 use p3_matrix::stack::VerticalPair;
 use p3_matrix::Matrix;
 use sphinx_core::air::{AirInteraction, MessageBuilder};
-<<<<<<< HEAD
 use sphinx_core::lookup::InteractionKind;
-=======
->>>>>>> 2c2b5fbd
 
 type LocalRowView<'a, F> = VerticalPair<RowMajorMatrixView<'a, F>, RowMajorMatrixView<'a, F>>;
 
 pub struct Query<F> {
     pub query_type: QueryType,
-    pub domain: InteractionKind,
     pub values: Vec<F>,
 }
 
@@ -65,10 +61,6 @@
         if !message.multiplicity.is_zero() {
             self.queries.push(Query {
                 query_type: QueryType::Send,
-<<<<<<< HEAD
-                domain: message.kind,
-=======
->>>>>>> 2c2b5fbd
                 values: message.values,
             })
         }
@@ -78,10 +70,6 @@
         if !message.multiplicity.is_zero() {
             self.queries.push(Query {
                 query_type: QueryType::Receive,
-<<<<<<< HEAD
-                domain: message.kind,
-=======
->>>>>>> 2c2b5fbd
                 values: message.values,
             })
         }
@@ -123,42 +111,6 @@
     }
 }
 
-<<<<<<< HEAD
-impl<'a, F: Field> LookupBuilder for DebugConstraintBuilder<'a, F> {
-    fn query(
-        &mut self,
-        query_type: QueryType,
-        relation: impl Relation<Self::Expr>,
-        is_real: Option<Self::Expr>,
-    ) {
-        if let Some(is_real) = is_real {
-            if is_real.is_zero() {
-                return;
-            }
-        }
-
-        let values = relation.values().into_iter().collect();
-        // TODO dummy domain
-        self.queries.push(Query {
-            query_type,
-            domain: InteractionKind::Program,
-            values,
-        });
-    }
-}
-
-impl<'a, F: Field> AirBuilderExt for DebugConstraintBuilder<'a, F> {
-    fn trace_index(&self) -> usize {
-        // TODO: fix
-        0
-    }
-
-    fn row_index(&self) -> Self::Expr {
-        // TODO: roots of unity
-        Self::Expr::from_canonical_usize(self.row)
-    }
-}
-=======
 // impl<'a, F: Field> LookupBuilder for DebugConstraintBuilder<'a, F> {
 //     fn query(
 //         &mut self,
@@ -181,7 +133,6 @@
 //         });
 //     }
 // }
->>>>>>> 2c2b5fbd
 
 impl<'a, F: Field> AirBuilder for DebugConstraintBuilder<'a, F> {
     type F = F;
