[package]
name = "loam"
version = "0.1.0"
edition = "2021"

# See more keys and their definitions at https://doc.rust-lang.org/cargo/reference/manifest.html

[workspace.dependencies]
rayon = "1.10.0"
itertools = "0.13.0"
<<<<<<< HEAD
p3-air = { git = "https://github.com/lurk-lab/Plonky3.git", branch = "sp1-new-tmp" }
p3-baby-bear = { git = "https://github.com/lurk-lab/Plonky3.git", branch = "sp1-new-tmp" }
p3-field = { git = "https://github.com/lurk-lab/Plonky3.git", branch = "sp1-new-tmp" }
p3-matrix = { git = "https://github.com/lurk-lab/Plonky3.git", branch = "sp1-new-tmp" }
p3-mds = { git = "https://github.com/lurk-lab/Plonky3.git", branch = "sp1-new-tmp" }
p3-commit = { git = "https://github.com/lurk-lab/Plonky3.git", branch = "sp1-new-tmp" }
p3-challenger = { git = "https://github.com/lurk-lab/Plonky3.git", branch = "sp1-new-tmp" }
p3-maybe-rayon = { git = "https://github.com/lurk-lab/Plonky3.git", branch = "sp1-new-tmp" }
p3-poseidon2 = { git = "https://github.com/lurk-lab/Plonky3.git", branch = "sp1-new-tmp" }
p3-symmetric = { git = "https://github.com/lurk-lab/Plonky3.git", branch = "sp1-new-tmp" }
p3-uni-stark = { git = "https://github.com/lurk-lab/Plonky3.git", branch = "sp1-new-tmp" }
p3-util = { git = "https://github.com/lurk-lab/Plonky3.git", branch = "sp1-new-tmp" }
sphinx-core = { git = "https://github.com/lurk-lab/sphinx.git", branch = "dev-tmp"}
=======
p3-air = { git = "https://github.com/lurk-lab/Plonky3.git", branch = "sp1-new" }
p3-baby-bear = { git = "https://github.com/lurk-lab/Plonky3.git", branch = "sp1-new" }
p3-field = { git = "https://github.com/lurk-lab/Plonky3.git", branch = "sp1-new" }
p3-matrix = { git = "https://github.com/lurk-lab/Plonky3.git", branch = "sp1-new" }
p3-mds = { git = "https://github.com/lurk-lab/Plonky3.git", branch = "sp1-new" }
p3-commit = { git = "https://github.com/lurk-lab/Plonky3.git", branch = "sp1-new" }
p3-challenger = { git = "https://github.com/lurk-lab/Plonky3.git", branch = "sp1-new" }
p3-maybe-rayon = { git = "https://github.com/lurk-lab/Plonky3.git", branch = "sp1-new" }
p3-poseidon2 = { git = "https://github.com/lurk-lab/Plonky3.git", branch = "sp1-new" }
p3-symmetric = { git = "https://github.com/lurk-lab/Plonky3.git", branch = "sp1-new" }
p3-uni-stark = { git = "https://github.com/lurk-lab/Plonky3.git", branch = "sp1-new" }
p3-util = { git = "https://github.com/lurk-lab/Plonky3.git", branch = "sp1-new" }
sphinx-core = { git = "ssh://git@github.com/lurk-lab/sphinx", branch = "dev"}
>>>>>>> 2c2b5fbd
anyhow = "1.0.72"
arc-swap = "1.7.1"
base-x = "0.2.11"
criterion = "0.5"
elsa = { git = "https://github.com/lurk-lab/elsa", branch = "sync_frozen" }
expect-test = "1.4.1"
fxhash = "0.2.1"
indexmap = "2.2.6"
match_opt = "0.1.2"
nom = "7.1.3"
nom_locate = "4.1.0"
num-bigint = "0.4.3"
once_cell = "1.18.0"
rand = "0.8.5"
rand_xoshiro = "0.6.0"
rustyline = "14.0"
serde = "1.0"
serde_json = "1.0"
thiserror = "1.0.44"
hybrid-array = "0.2.0-rc"
lazy_static = "1.4.0"

[dependencies]
anyhow = { workspace = true }
arc-swap = { workspace = true }
base-x = { workspace = true }
elsa = { workspace = true, features = ["indexmap"] }
expect-test = { workspace = true }
fxhash = { workspace = true }
hybrid-array = { workspace = true }
indexmap = { workspace = true, features = ["rayon"] }
lazy_static = { workspace = true }
match_opt = { workspace = true }
nom = { workspace = true }
nom_locate = { workspace = true }
num-bigint = { workspace = true }
once_cell = { workspace = true }
rand = { workspace = true }
rand_xoshiro = { workspace = true }
serde = { workspace = true }
serde_json = { workspace = true }
thiserror = { workspace = true }
rayon = { workspace = true }
itertools = { workspace = true }
p3-air = { workspace = true }
p3-baby-bear = { workspace = true }
p3-field = { workspace = true }
p3-matrix = { workspace = true }
p3-mds = { workspace = true }
p3-commit = { workspace = true }
p3-challenger = { workspace = true }
p3-maybe-rayon = { workspace = true }
p3-poseidon2 = { workspace = true }
p3-symmetric = { workspace = true }
p3-util = { workspace = true }
sphinx-core = {workspace = true}

[dev-dependencies]
criterion = { workspace = true }

[[bench]]
name = "fib"
harness = false

[workspace]
members = ["examples/calculator", "examples/byte_lookup"]

[profile.dev-ci]
inherits = "dev"
# By compiling dependencies with optimizations, performing tests gets much faster.
opt-level = 3
overflow-checks = true
lto = "thin"
incremental = false
codegen-units = 16<|MERGE_RESOLUTION|>--- conflicted
+++ resolved
@@ -8,21 +8,6 @@
 [workspace.dependencies]
 rayon = "1.10.0"
 itertools = "0.13.0"
-<<<<<<< HEAD
-p3-air = { git = "https://github.com/lurk-lab/Plonky3.git", branch = "sp1-new-tmp" }
-p3-baby-bear = { git = "https://github.com/lurk-lab/Plonky3.git", branch = "sp1-new-tmp" }
-p3-field = { git = "https://github.com/lurk-lab/Plonky3.git", branch = "sp1-new-tmp" }
-p3-matrix = { git = "https://github.com/lurk-lab/Plonky3.git", branch = "sp1-new-tmp" }
-p3-mds = { git = "https://github.com/lurk-lab/Plonky3.git", branch = "sp1-new-tmp" }
-p3-commit = { git = "https://github.com/lurk-lab/Plonky3.git", branch = "sp1-new-tmp" }
-p3-challenger = { git = "https://github.com/lurk-lab/Plonky3.git", branch = "sp1-new-tmp" }
-p3-maybe-rayon = { git = "https://github.com/lurk-lab/Plonky3.git", branch = "sp1-new-tmp" }
-p3-poseidon2 = { git = "https://github.com/lurk-lab/Plonky3.git", branch = "sp1-new-tmp" }
-p3-symmetric = { git = "https://github.com/lurk-lab/Plonky3.git", branch = "sp1-new-tmp" }
-p3-uni-stark = { git = "https://github.com/lurk-lab/Plonky3.git", branch = "sp1-new-tmp" }
-p3-util = { git = "https://github.com/lurk-lab/Plonky3.git", branch = "sp1-new-tmp" }
-sphinx-core = { git = "https://github.com/lurk-lab/sphinx.git", branch = "dev-tmp"}
-=======
 p3-air = { git = "https://github.com/lurk-lab/Plonky3.git", branch = "sp1-new" }
 p3-baby-bear = { git = "https://github.com/lurk-lab/Plonky3.git", branch = "sp1-new" }
 p3-field = { git = "https://github.com/lurk-lab/Plonky3.git", branch = "sp1-new" }
@@ -36,7 +21,6 @@
 p3-uni-stark = { git = "https://github.com/lurk-lab/Plonky3.git", branch = "sp1-new" }
 p3-util = { git = "https://github.com/lurk-lab/Plonky3.git", branch = "sp1-new" }
 sphinx-core = { git = "ssh://git@github.com/lurk-lab/sphinx", branch = "dev"}
->>>>>>> 2c2b5fbd
 anyhow = "1.0.72"
 arc-swap = "1.7.1"
 base-x = "0.2.11"
